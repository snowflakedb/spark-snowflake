/*
 * Copyright 2015-2019 Snowflake Computing
 *
 * Licensed under the Apache License, Version 2.0 (the "License");
 * you may not use this file except in compliance with the License.
 * You may obtain a copy of the License at
 *
 *     http://www.apache.org/licenses/LICENSE-2.0
 *
 * Unless required by applicable law or agreed to in writing, software
 * distributed under the License is distributed on an "AS IS" BASIS,
 * WITHOUT WARRANTIES OR CONDITIONS OF ANY KIND, either express or implied.
 * See the License for the specific language governing permissions and
 * limitations under the License.
 */

<<<<<<< HEAD
val sparkConnectorVersion = "2.8.2"
=======
val sparkConnectorVersion = "2.8.3"
>>>>>>> 15b9e1f0
val scalaVersionMajor = "2.11"
val sparkVersionMajor = "2.3"
val sparkVersion = s"${sparkVersionMajor}.0"
val testSparkVersion = sys.props.get("spark.testVersion").getOrElse(sparkVersion)

unmanagedJars in Compile += file(s"../target/scala-${scalaVersionMajor}/spark-snowflake_${scalaVersionMajor}-${sparkConnectorVersion}-spark_${sparkVersionMajor}.jar")

lazy val root = project.withId("spark-snowflake").in(file("."))
  .settings(
    name := "ClusterTest",
    organization := "net.snowflake",
    version := s"1.0",
    scalaVersion := sys.props.getOrElse("SPARK_SCALA_VERSION", default = "2.11.12"),
    crossScalaVersions := Seq("2.11.12"),
    javacOptions ++= Seq("-source", "1.8", "-target", "1.8"),
    licenses += "Apache-2.0" -> url("http://opensource.org/licenses/Apache-2.0"),
    credentials += Credentials(Path.userHome / ".ivy2" / ".credentials"),
    resolvers +=
      "Sonatype OSS Snapshots" at "https://oss.sonatype.org/content/repositories/snapshots",
    libraryDependencies ++= Seq(
      "net.snowflake" % "snowflake-ingest-sdk" % "0.9.9",
      "net.snowflake" % "snowflake-jdbc" % "3.12.15",
      // "net.snowflake" %% "spark-snowflake" % "2.8.0-spark_3.0",
      // "com.google.guava" % "guava" % "14.0.1" % Test,
      // "org.scalatest" %% "scalatest" % "3.0.5" % Test,
      // "org.mockito" % "mockito-core" % "1.10.19" % Test,
      "org.apache.commons" % "commons-lang3" % "3.5" % "provided, runtime",
      "org.apache.spark" %% "spark-core" % testSparkVersion % "provided, runtime",
      "org.apache.spark" %% "spark-sql" % testSparkVersion % "provided, runtime",
      "org.apache.spark" %% "spark-hive" % testSparkVersion % "provided, runtime"
    ),
  )<|MERGE_RESOLUTION|>--- conflicted
+++ resolved
@@ -14,11 +14,7 @@
  * limitations under the License.
  */
 
-<<<<<<< HEAD
-val sparkConnectorVersion = "2.8.2"
-=======
 val sparkConnectorVersion = "2.8.3"
->>>>>>> 15b9e1f0
 val scalaVersionMajor = "2.11"
 val sparkVersionMajor = "2.3"
 val sparkVersion = s"${sparkVersionMajor}.0"

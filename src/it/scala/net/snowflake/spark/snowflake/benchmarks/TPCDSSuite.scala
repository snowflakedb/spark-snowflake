/*
 * Copyright 2015-2016 Snowflake Computing
 *
 * Licensed under the Apache License, Version 2.0 (the "License");
 * you may not use this file except in compliance with the License.
 * You may obtain a copy of the License at
 *
 *     http://www.apache.org/licenses/LICENSE-2.0
 *
 * Unless required by applicable law or agreed to in writing, software
 * distributed under the License is distributed on an "AS IS" BASIS,
 * WITHOUT WARRANTIES OR CONDITIONS OF ANY KIND, either express or implied.
 * See the License for the specific language governing permissions and
 * limitations under the License.
 */

package net.snowflake.spark.snowflake.benchmarks

import net.snowflake.spark.snowflake.Utils._
import org.apache.spark.sql.DataFrame

import scala.collection.mutable

class TPCDSSuite extends PerformanceSuite {

  protected final var s3RootDir: String = ""

  protected final val tables: Seq[String] = Seq("call_center",
                                                "catalog_page",
                                                "catalog_returns",
                                                "catalog_sales",
                                                "customer",
                                                "customer_address",
                                                "customer_demographics",
                                                "date_dim",
                                                "dbgen_version",
                                                "household_demographics",
                                                "income_band",
                                                "inventory",
                                                "item",
                                                "promotion",
                                                "reason",
                                                "ship_mode",
                                                "store",
                                                "store_returns",
                                                "store_sales",
                                                "time_dim",
                                                "warehouse",
                                                "web_page",
                                                "web_returns",
                                                "web_sales",
                                                "web_site")

  override var requiredParams = {
    val map = new mutable.LinkedHashMap[String, String]
    map.put("TPCDSSuite", "")
    map
  }

  override var acceptedArguments = {
    val map = new mutable.LinkedHashMap[String, Set[String]]
    map.put("TPCDSSuite", Set("*"))
    map
  }

  override protected var dataSources: mutable.LinkedHashMap[
    String,
    Map[String, DataFrame]] =
    new mutable.LinkedHashMap[String, Map[String, DataFrame]]

  private def registerDF(tableName: String): Unit = {

    val sf = sparkSession.read
      .format(SNOWFLAKE_SOURCE_NAME)
      .options(connectorOptionsNoTable)
      .option("dbtable", tableName.toUpperCase)
      .load()

    val sf_stage =
      if (internalStage)
        sparkSession.read
          .format(SNOWFLAKE_SOURCE_NAME)
          .options(connectorOptionsNoTable.filterKeys(_ != "tempdir"))
          .option("dbtable", tableName.toUpperCase)
          .load()
      else sf

    val parquet =
      if (s3Parquet)
        sparkSession.read
          .schema(sf.schema)
          .parquet(s3RootDir + s"/$tableName/parquet")
      else sf

    val csv =
      if (s3CSV)
        sparkSession.read
          .schema(sf.schema)
          .option("delimiter", "|")
          .csv(s3RootDir + s"/$tableName/csv")
      else sf

    val jdbc =
      if (jdbcSource)
        sparkSession.read
          .schema(sf.schema)
          .jdbc(jdbcURL, tableName, jdbcProperties)
      else sf

    dataSources.put(tableName.toUpperCase,
                    Map("parquet"         -> parquet,
                        "csv"             -> csv,
                        "snowflake"       -> sf,
                        "snowflake-stage" -> sf_stage,
                        "jdbc"            -> jdbc))
  }

  override def beforeAll(): Unit = {
    super.beforeAll()

    if (runTests) {
      if (s3Parquet || s3CSV)
        s3RootDir = getConfigValue("s3SourceFilesRoot")

      tables.foreach(registerDF)
    }
  }

<<<<<<< HEAD
  test("TPCDS-Q01") {
    testQuery(s"""with customer_total_return as
      (select sr_customer_sk as ctr_customer_sk,
      sr_store_sk as ctr_store_sk
      ,sum(SR_FEE) as ctr_total_return
      from store_returns
      ,date_dim
      where sr_returned_date_sk = d_date_sk
      and d_year =2002
      group by sr_customer_sk
      ,sr_store_sk)
      select  c_customer_id
      from customer_total_return ctr1
      ,store
      ,customer
      where ctr1.ctr_total_return > (select avg(ctr_total_return)*1.2
      from customer_total_return ctr2
      where ctr1.ctr_store_sk = ctr2.ctr_store_sk)
      and s_store_sk = ctr1.ctr_store_sk
      and s_state = 'TN'
      and ctr1.ctr_customer_sk = c_customer_sk
      order by c_customer_id
      limit 100""",
              "TPCDS-Q01")
  }

  test("TPCDS-Q02") {
    testQuery(s"""with wscs as
 (select sold_date_sk
        ,sales_price
  from (select ws_sold_date_sk sold_date_sk
              ,ws_ext_sales_price sales_price
        from web_sales) x
        union all
       (select cs_sold_date_sk sold_date_sk
              ,cs_ext_sales_price sales_price
        from catalog_sales)),
 wswscs as
 (select d_week_seq,
        sum(case when (d_day_name='Sunday') then sales_price else null end) sun_sales,
        sum(case when (d_day_name='Monday') then sales_price else null end) mon_sales,
        sum(case when (d_day_name='Tuesday') then sales_price else  null end) tue_sales,
        sum(case when (d_day_name='Wednesday') then sales_price else null end) wed_sales,
        sum(case when (d_day_name='Thursday') then sales_price else null end) thu_sales,
        sum(case when (d_day_name='Friday') then sales_price else null end) fri_sales,
        sum(case when (d_day_name='Saturday') then sales_price else null end) sat_sales
 from wscs
     ,date_dim
 where d_date_sk = sold_date_sk
 group by d_week_seq)
 select d_week_seq1
       ,round(sun_sales1/sun_sales2,2)
       ,round(mon_sales1/mon_sales2,2)
       ,round(tue_sales1/tue_sales2,2)
       ,round(wed_sales1/wed_sales2,2)
       ,round(thu_sales1/thu_sales2,2)
       ,round(fri_sales1/fri_sales2,2)
       ,round(sat_sales1/sat_sales2,2)
 from
 (select wswscs.d_week_seq d_week_seq1
        ,sun_sales sun_sales1
        ,mon_sales mon_sales1
        ,tue_sales tue_sales1
        ,wed_sales wed_sales1
        ,thu_sales thu_sales1
        ,fri_sales fri_sales1
        ,sat_sales sat_sales1
  from wswscs,date_dim
  where date_dim.d_week_seq = wswscs.d_week_seq and
        d_year = 2001) y,
 (select wswscs.d_week_seq d_week_seq2
        ,sun_sales sun_sales2
        ,mon_sales mon_sales2
        ,tue_sales tue_sales2
        ,wed_sales wed_sales2
        ,thu_sales thu_sales2
        ,fri_sales fri_sales2
        ,sat_sales sat_sales2
  from wswscs
      ,date_dim
  where date_dim.d_week_seq = wswscs.d_week_seq and
        d_year = 2001+1) z
 where d_week_seq1=d_week_seq2-53
 order by d_week_seq1""",
              "TPCDS-Q02")
  }

=======
>>>>>>> 35f7fab3
  test("TPCDS-Q03") {
    testQuery(s"""select  dt.d_year
       ,item.i_brand_id brand_id
       ,item.i_brand brand
       ,sum(ss_ext_sales_price) sum_agg
 from  date_dim dt
      ,store_sales
      ,item
 where dt.d_date_sk = store_sales.ss_sold_date_sk
   and store_sales.ss_item_sk = item.i_item_sk
   and item.i_manufact_id = 128
   and dt.d_moy=11
 group by dt.d_year
      ,item.i_brand
      ,item.i_brand_id
 order by dt.d_year
         ,sum_agg desc
         ,brand_id
 limit 100
""",
              "TPCDS-Q03")
  }

  test("TPCDS-Q07") {
    testQuery(s"""select  i_item_id,
        avg(ss_quantity) agg1,
        avg(ss_list_price) agg2,
        avg(ss_coupon_amt) agg3,
        avg(ss_sales_price) agg4
 from store_sales, customer_demographics, date_dim, item, promotion
 where ss_sold_date_sk = d_date_sk and
       ss_item_sk = i_item_sk and
       ss_cdemo_sk = cd_demo_sk and
       ss_promo_sk = p_promo_sk and
       cd_gender = 'M' and
       cd_marital_status = 'S' and
       cd_education_status = 'Unknown' and
       (p_channel_email = 'N' or p_channel_event = 'N') and
       d_year = 2002
 group by i_item_id
 order by i_item_id
<<<<<<< HEAD
         ,i_item_desc
         ,s_state
limit 100""",
              "TPCDS-Q17")
  }

  test("TPCDS-Q21") {
    testQuery(s"""select  *
 from(select w_warehouse_name
            ,i_item_id
            ,sum(case when (cast(d_date as date) < cast ('1998-04-08' as date))
	                then inv_quantity_on_hand
                      else 0 end) as inv_before
            ,sum(case when (cast(d_date as date) >= cast ('1998-04-08' as date))
                      then inv_quantity_on_hand
                      else 0 end) as inv_after
   from inventory
       ,warehouse
       ,item
       ,date_dim
   where i_current_price between 0.99 and 1.49
     and i_item_sk          = inv_item_sk
     and inv_warehouse_sk   = w_warehouse_sk
     and inv_date_sk    = d_date_sk
     and d_date between date_add(to_date('1998-04-08'), -30)
     	 	      and date_add(to_date('1998-04-08'), 30)
   group by w_warehouse_name, i_item_id) x
 where (case when inv_before > 0
             then inv_after / inv_before
             else null
             end) between 2.0/3.0 and 3.0/2.0
 order by w_warehouse_name
         ,i_item_id
 limit 100""",
              "TPCDS-Q21")
  }
=======
 limit 100""", "TPCDS-Q07")
  }

test("TPCDS-Q19") {
  testQuery(s"""select  i_brand_id brand_id, i_brand brand, i_manufact_id, i_manufact,
        sum(ss_ext_sales_price) ext_price
 from date_dim, store_sales, item,customer,customer_address,store
 where d_date_sk = ss_sold_date_sk
   and ss_item_sk = i_item_sk
   and i_manager_id=16
   and d_moy=8
   and d_year=2002
   and ss_customer_sk = c_customer_sk
   and c_current_addr_sk = ca_address_sk
   and substr(ca_zip,1,5) <> substr(s_zip,1,5)
   and ss_store_sk = s_store_sk
 group by i_brand
      ,i_brand_id
      ,i_manufact_id
      ,i_manufact
 order by ext_price desc
         ,i_brand
         ,i_brand_id
         ,i_manufact_id
         ,i_manufact
limit 100
""", "TPCDS-Q19")
}
>>>>>>> 35f7fab3

  test("TPCDS-Q27") {
    testQuery(s"""select  i_item_id,
        s_state, grouping(s_state) g_state,
        avg(ss_quantity) agg1,
        avg(ss_list_price) agg2,
        avg(ss_coupon_amt) agg3,
        avg(ss_sales_price) agg4
 from store_sales, customer_demographics, date_dim, store, item
 where ss_sold_date_sk = d_date_sk and
       ss_item_sk = i_item_sk and
       ss_store_sk = s_store_sk and
       ss_cdemo_sk = cd_demo_sk and
       cd_gender = 'M' and
       cd_marital_status = 'D' and
       cd_education_status = 'College' and
       d_year = 1998 and
       s_state in ('TN','TN', 'TN', 'TN', 'TN', 'TN')
 group by rollup (i_item_id, s_state)
 order by i_item_id
<<<<<<< HEAD
 limit 100""",
              "TPCDS-Q26")
  }

  test("TPCDS-Q32") {
    testQuery(s"""select  sum(cs_ext_discount_amt) as excess
from
   catalog_sales
   ,item
   ,date_dim
where
i_manufact_id = 977
and i_item_sk = cs_item_sk
and d_date between to_date('2000-01-27') and
    date_add(to_date('2000-01-27'),90)
and d_date_sk = cs_sold_date_sk
and cs_ext_discount_amt
     > (
         select
            1.3 * avg(cs_ext_discount_amt)
         from
            catalog_sales
           ,date_dim
         where
              cs_item_sk = i_item_sk
          and d_date between to_date('2000-01-27') and
	      	     	     date_add(to_date('2000-01-27'), 90)
          and d_date_sk = cs_sold_date_sk
      )
limit 100""",
              "TPCDS-Q32")
=======
         ,s_state
 limit 100""", "TPCDS-Q27")
  }

  test("TPCDS-Q34") {
    testQuery(s"""select c_last_name
       ,c_first_name
       ,c_salutation
       ,c_preferred_cust_flag
       ,ss_ticket_number
       ,cnt from
   (select ss_ticket_number
          ,ss_customer_sk
          ,count(*) cnt
    from store_sales,date_dim,store,household_demographics
    where store_sales.ss_sold_date_sk = date_dim.d_date_sk
    and store_sales.ss_store_sk = store.s_store_sk
    and store_sales.ss_hdemo_sk = household_demographics.hd_demo_sk
    and (date_dim.d_dom between 1 and 3 or date_dim.d_dom between 25 and 28)
    and (household_demographics.hd_buy_potential = '>10000' or
         household_demographics.hd_buy_potential = 'unknown')
    and household_demographics.hd_vehicle_count > 0
    and (case when household_demographics.hd_vehicle_count > 0
        then household_demographics.hd_dep_count/ household_demographics.hd_vehicle_count
        else null
        end)  > 1.2
    and date_dim.d_year in (1999,1999+1,1999+2)
    and store.s_county in ('Williamson County','Williamson County','Williamson County','Williamson County',
                           'Williamson County','Williamson County','Williamson County','Williamson County')
    group by ss_ticket_number,ss_customer_sk) dn,customer
    where ss_customer_sk = c_customer_sk
      and cnt between 1 and 20
    order by c_last_name,c_first_name,c_salutation,c_preferred_cust_flag desc
""", "TPCDS-Q34")
>>>>>>> 35f7fab3
  }

  test("TPCDS-Q42") {
    testQuery(s"""select  dt.d_year
 	,item.i_category_id
 	,item.i_category
 	,sum(ss_ext_sales_price)
 from 	date_dim dt
 	,store_sales
 	,item
 where dt.d_date_sk = store_sales.ss_sold_date_sk
 	and store_sales.ss_item_sk = item.i_item_sk
 	and item.i_manager_id = 1
 	and dt.d_moy=9
 	and dt.d_year=1998
 group by 	dt.d_year
 		,item.i_category_id
 		,item.i_category
 order by       sum(ss_ext_sales_price) desc,dt.d_year
 		,item.i_category_id
 		,item.i_category
limit 100""",
              "TPCDS-Q42")
  }

  test("TPCDS-Q43") {
    testQuery(s"""select  s_store_name, s_store_id,
        sum(case when (d_day_name='Sunday') then ss_sales_price else null end) sun_sales,
        sum(case when (d_day_name='Monday') then ss_sales_price else null end) mon_sales,
        sum(case when (d_day_name='Tuesday') then ss_sales_price else  null end) tue_sales,
        sum(case when (d_day_name='Wednesday') then ss_sales_price else null end) wed_sales,
        sum(case when (d_day_name='Thursday') then ss_sales_price else null end) thu_sales,
        sum(case when (d_day_name='Friday') then ss_sales_price else null end) fri_sales,
        sum(case when (d_day_name='Saturday') then ss_sales_price else null end) sat_sales
 from date_dim, store_sales, store
 where d_date_sk = ss_sold_date_sk and
       s_store_sk = ss_store_sk and
       s_gmt_offset = -5 and
       d_year = 1998
 group by s_store_name, s_store_id
 order by s_store_name, s_store_id,sun_sales,mon_sales,tue_sales,wed_sales,thu_sales,fri_sales,sat_sales
 limit 100""", "TPCDS-Q43")
  }

  test("TPCDS-Q46") {
    testQuery(s"""select  c_last_name
       ,c_first_name
       ,ca_city
       ,bought_city
       ,ss_ticket_number
       ,amt,profit
 from
   (select ss_ticket_number
          ,ss_customer_sk
          ,ca_city bought_city
          ,sum(ss_coupon_amt) amt
          ,sum(ss_net_profit) profit
    from store_sales,date_dim,store,household_demographics,customer_address
    where store_sales.ss_sold_date_sk = date_dim.d_date_sk
    and store_sales.ss_store_sk = store.s_store_sk
    and store_sales.ss_hdemo_sk = household_demographics.hd_demo_sk
    and store_sales.ss_addr_sk = customer_address.ca_address_sk
    and (household_demographics.hd_dep_count = 5 or
         household_demographics.hd_vehicle_count= 3)
    and date_dim.d_dow in (4,0)
    and date_dim.d_year in (1999,1999+1,1999+2)
    and store.s_city in ('Midway','Fairview','Fairview','Fairview','Fairview')
    group by ss_ticket_number,ss_customer_sk,ss_addr_sk,ca_city) dn,customer,customer_address current_addr
    where ss_customer_sk = c_customer_sk
      and customer.c_current_addr_sk = current_addr.ca_address_sk
      and current_addr.ca_city <> bought_city
  order by c_last_name
          ,c_first_name
          ,ca_city
          ,bought_city
          ,ss_ticket_number
  limit 100""", "TPCDS-Q46")
  }

  test("TPCDS-Q52") {
    testQuery(s"""select  dt.d_year
        ,item.i_brand_id brand_id
        ,item.i_brand brand
        ,sum(ss_ext_sales_price) ext_price
 from date_dim dt
     ,store_sales
     ,item
<<<<<<< HEAD
     ,date_dim
 where ss_item_sk = i_item_sk
   and d_date in (select d_date
                  from date_dim
                  where d_week_seq = (select d_week_seq
                                      from date_dim
                                      where d_date = '2000-01-03'))
   and ss_sold_date_sk   = d_date_sk
 group by i_item_id),
 cs_items as
 (select i_item_id item_id
        ,sum(cs_ext_sales_price) cs_item_rev
  from catalog_sales
      ,item
      ,date_dim
 where cs_item_sk = i_item_sk
  and  d_date in (select d_date
                  from date_dim
                  where d_week_seq = (select d_week_seq
                                      from date_dim
                                      where d_date = '2000-01-03'))
  and  cs_sold_date_sk = d_date_sk
 group by i_item_id),
 ws_items as
 (select i_item_id item_id
        ,sum(ws_ext_sales_price) ws_item_rev
  from web_sales
      ,item
      ,date_dim
 where ws_item_sk = i_item_sk
  and  d_date in (select d_date
                  from date_dim
                  where d_week_seq =(select d_week_seq
                                     from date_dim
                                      where d_date = '2000-01-03'))
  and ws_sold_date_sk   = d_date_sk
 group by i_item_id)
  select  ss_items.item_id
       ,ss_item_rev
       ,ss_item_rev/(ss_item_rev+cs_item_rev+ws_item_rev)/3 * 100 ss_dev
       ,cs_item_rev
       ,cs_item_rev/(ss_item_rev+cs_item_rev+ws_item_rev)/3 * 100 cs_dev
       ,ws_item_rev
       ,ws_item_rev/(ss_item_rev+cs_item_rev+ws_item_rev)/3 * 100 ws_dev
       ,(ss_item_rev+cs_item_rev+ws_item_rev)/3 average
 from ss_items,cs_items,ws_items
 where ss_items.item_id=cs_items.item_id
   and ss_items.item_id=ws_items.item_id
   and ss_item_rev between 0.9 * cs_item_rev and 1.1 * cs_item_rev
   and ss_item_rev between 0.9 * ws_item_rev and 1.1 * ws_item_rev
   and cs_item_rev between 0.9 * ss_item_rev and 1.1 * ss_item_rev
   and cs_item_rev between 0.9 * ws_item_rev and 1.1 * ws_item_rev
   and ws_item_rev between 0.9 * ss_item_rev and 1.1 * ss_item_rev
   and ws_item_rev between 0.9 * cs_item_rev and 1.1 * cs_item_rev
 order by item_id
         ,ss_item_rev
 limit 100""",
              "TPCDS-Q58")
  }

  test("TPCDS-Q83") {
    testQuery(s"""with sr_items as
 (select i_item_id item_id,
        sum(sr_return_quantity) sr_item_qty
 from store_returns,
      item,
      date_dim
 where sr_item_sk = i_item_sk
 and   d_date    in
	(select d_date
	from date_dim
	where d_week_seq in
		(select d_week_seq
		from date_dim
	  where d_date in ('1998-01-02','1998-10-15','1998-11-10')))
 and   sr_returned_date_sk   = d_date_sk
 group by i_item_id),
 cr_items as
 (select i_item_id item_id,
        sum(cr_return_quantity) cr_item_qty
 from catalog_returns,
      item,
      date_dim
 where cr_item_sk = i_item_sk
 and   d_date    in
	(select d_date
	from date_dim
	where d_week_seq in
		(select d_week_seq
		from date_dim
	  where d_date in ('1998-01-02','1998-10-15','1998-11-10')))
 and   cr_returned_date_sk   = d_date_sk
 group by i_item_id),
 wr_items as
 (select i_item_id item_id,
        sum(wr_return_quantity) wr_item_qty
 from web_returns,
      item,
      date_dim
 where wr_item_sk = i_item_sk
 and   d_date    in
	(select d_date
	from date_dim
	where d_week_seq in
		(select d_week_seq
		from date_dim
		where d_date in ('1998-01-02','1998-10-15','1998-11-10')))
 and   wr_returned_date_sk   = d_date_sk
 group by i_item_id)
  select  sr_items.item_id
       ,sr_item_qty
       ,sr_item_qty/(sr_item_qty+cr_item_qty+wr_item_qty)/3.0 * 100 sr_dev
       ,cr_item_qty
       ,cr_item_qty/(sr_item_qty+cr_item_qty+wr_item_qty)/3.0 * 100 cr_dev
       ,wr_item_qty
       ,wr_item_qty/(sr_item_qty+cr_item_qty+wr_item_qty)/3.0 * 100 wr_dev
       ,(sr_item_qty+cr_item_qty+wr_item_qty)/3.0 average
 from sr_items
     ,cr_items
     ,wr_items
 where sr_items.item_id=cr_items.item_id
   and sr_items.item_id=wr_items.item_id
 order by sr_items.item_id
         ,sr_item_qty
 limit 100""",
              "TPCDS-Q05")
=======
 where dt.d_date_sk = store_sales.ss_sold_date_sk
    and store_sales.ss_item_sk = item.i_item_sk
    and item.i_manager_id = 7
    and dt.d_moy=11
    and dt.d_year=1999
 group by dt.d_year
        ,item.i_brand
        ,item.i_brand_id
 order by dt.d_year
        ,ext_price desc
        ,brand_id
limit 100""", "TPCDS-Q52")
  }

  test("TPCDS-Q53") {
    testQuery(s"""select  * from
(select i_manufact_id,
sum(ss_sales_price) sum_sales,
avg(sum(ss_sales_price)) over (partition by i_manufact_id) avg_quarterly_sales
from item, store_sales, date_dim, store
where ss_item_sk = i_item_sk and
ss_sold_date_sk = d_date_sk and
ss_store_sk = s_store_sk and
d_month_seq in (1176,1176+1,1176+2,1176+3,1176+4,1176+5,1176+6,1176+7,1176+8,1176+9,1176+10,1176+11) and
((i_category in ('Books','Children','Electronics') and
i_class in ('personal','portable','reference','self-help') and
i_brand in ('scholaramalgamalg #14','scholaramalgamalg #7',
                'exportiunivamalg #9','scholaramalgamalg #9'))
or(i_category in ('Women','Music','Men') and
i_class in ('accessories','classical','fragrances','pants') and
i_brand in ('amalgimporto #1','edu packscholar #1','exportiimporto #1',
                'importoamalg #1')))
group by i_manufact_id, d_qoy ) tmp1
where case when avg_quarterly_sales > 0
        then abs (sum_sales - avg_quarterly_sales)/ avg_quarterly_sales
        else null end > 0.1
order by avg_quarterly_sales,
         sum_sales,
         i_manufact_id
limit 100""", "TPCDS-Q53")
  }

  test("TPCDS-Q55") {
    testQuery(s"""select  i_brand_id brand_id, i_brand brand,
        sum(ss_ext_sales_price) ext_price
 from date_dim, store_sales, item
 where d_date_sk = ss_sold_date_sk
        and ss_item_sk = i_item_sk
        and i_manager_id=6
        and d_moy=12
        and d_year=2001
 group by i_brand, i_brand_id
 order by ext_price desc, i_brand_id
limit 100""", "TPCDS-Q55")
  }

  test("TPCDS-Q59") {
    testQuery(s"""with wss as
 (select d_week_seq,
        ss_store_sk,
        sum(case when (d_day_name='Sunday') then ss_sales_price else null end) sun_sales,
        sum(case when (d_day_name='Monday') then ss_sales_price else null end) mon_sales,
        sum(case when (d_day_name='Tuesday') then ss_sales_price else  null end) tue_sales,
        sum(case when (d_day_name='Wednesday') then ss_sales_price else null end) wed_sales,
        sum(case when (d_day_name='Thursday') then ss_sales_price else null end) thu_sales,
        sum(case when (d_day_name='Friday') then ss_sales_price else null end) fri_sales,
        sum(case when (d_day_name='Saturday') then ss_sales_price else null end) sat_sales
 from store_sales,date_dim
 where d_date_sk = ss_sold_date_sk
 group by d_week_seq,ss_store_sk)
  select  s_store_name1,s_store_id1,d_week_seq1
       ,sun_sales1/sun_sales2,mon_sales1/mon_sales2
       ,tue_sales1/tue_sales2,wed_sales1/wed_sales2,thu_sales1/thu_sales2
       ,fri_sales1/fri_sales2,sat_sales1/sat_sales2
 from
 (select s_store_name s_store_name1,wss.d_week_seq d_week_seq1
        ,s_store_id s_store_id1,sun_sales sun_sales1
        ,mon_sales mon_sales1,tue_sales tue_sales1
        ,wed_sales wed_sales1,thu_sales thu_sales1
        ,fri_sales fri_sales1,sat_sales sat_sales1
  from wss,store,date_dim d
  where d.d_week_seq = wss.d_week_seq and
        ss_store_sk = s_store_sk and
        d_month_seq between 1176 and 1176 + 11) y,
 (select s_store_name s_store_name2,wss.d_week_seq d_week_seq2
        ,s_store_id s_store_id2,sun_sales sun_sales2
        ,mon_sales mon_sales2,tue_sales tue_sales2
        ,wed_sales wed_sales2,thu_sales thu_sales2
        ,fri_sales fri_sales2,sat_sales sat_sales2
  from wss,store,date_dim d
  where d.d_week_seq = wss.d_week_seq and
        ss_store_sk = s_store_sk and
        d_month_seq between 1176+ 12 and 1176 + 23) x
 where s_store_id1=s_store_id2
   and d_week_seq1=d_week_seq2-52
 order by s_store_name1,s_store_id1,d_week_seq1
limit 100""", "TPCDS-Q59")
  }

  test("TPCDS-Q63") {
    testQuery(s"""select  *
from (select i_manager_id
             ,sum(ss_sales_price) sum_sales
             ,avg(sum(ss_sales_price)) over (partition by i_manager_id) avg_monthly_sales
      from item
          ,store_sales
          ,date_dim
          ,store
      where ss_item_sk = i_item_sk
        and ss_sold_date_sk = d_date_sk
        and ss_store_sk = s_store_sk
        and d_month_seq in (1176,1176+1,1176+2,1176+3,1176+4,1176+5,1176+6,1176+7,1176+8,1176+9,1176+10,1176+11)
        and ((    i_category in ('Books','Children','Electronics')
              and i_class in ('personal','portable','refernece','self-help')
              and i_brand in ('scholaramalgamalg #14','scholaramalgamalg #7',
                                  'exportiunivamalg #9','scholaramalgamalg #9'))
           or(    i_category in ('Women','Music','Men')
              and i_class in ('accessories','classical','fragrances','pants')
              and i_brand in ('amalgimporto #1','edu packscholar #1','exportiimporto #1',
                                 'importoamalg #1')))
group by i_manager_id, d_moy) tmp1
where case when avg_monthly_sales > 0 then abs (sum_sales - avg_monthly_sales) / avg_monthly_sales else null end > 0.1
order by i_manager_id
        ,avg_monthly_sales
        ,sum_sales
limit 100""", "TPCDS-Q63")
  }

  test("TPCDS-Q68") {
    testQuery(s"""select  c_last_name
       ,c_first_name
       ,ca_city
       ,bought_city
       ,ss_ticket_number
       ,extended_price
       ,extended_tax
       ,list_price
 from (select ss_ticket_number
             ,ss_customer_sk
             ,ca_city bought_city
             ,sum(ss_ext_sales_price) extended_price
             ,sum(ss_ext_list_price) list_price
             ,sum(ss_ext_tax) extended_tax
       from store_sales
           ,date_dim
           ,store
           ,household_demographics
           ,customer_address
       where store_sales.ss_sold_date_sk = date_dim.d_date_sk
         and store_sales.ss_store_sk = store.s_store_sk
        and store_sales.ss_hdemo_sk = household_demographics.hd_demo_sk
        and store_sales.ss_addr_sk = customer_address.ca_address_sk
        and date_dim.d_dom between 9 and 10
        and (household_demographics.hd_dep_count = 5 or
             household_demographics.hd_vehicle_count= 3)
        and date_dim.d_year in (1999,1999+1,1999+2)
        and store.s_city in ('Midway','Fairview')
       group by ss_ticket_number
               ,ss_customer_sk
               ,ss_addr_sk,ca_city) dn
      ,customer
      ,customer_address current_addr
 where ss_customer_sk = c_customer_sk
   and customer.c_current_addr_sk = current_addr.ca_address_sk
   and current_addr.ca_city <> bought_city
 order by c_last_name
         ,ss_ticket_number
 limit 100""", "TPCDS-Q68")
  }

  test("TPCDS-Q73") {
    testQuery(s"""select c_last_name
       ,c_first_name
       ,c_salutation
       ,c_preferred_cust_flag
       ,ss_ticket_number
       ,cnt from
   (select ss_ticket_number
          ,ss_customer_sk
          ,count(*) cnt
    from store_sales,date_dim,store,household_demographics
    where store_sales.ss_sold_date_sk = date_dim.d_date_sk
    and store_sales.ss_store_sk = store.s_store_sk
    and store_sales.ss_hdemo_sk = household_demographics.hd_demo_sk
    and date_dim.d_dom between 28 and  29
    and (household_demographics.hd_buy_potential = '>10000' or
         household_demographics.hd_buy_potential = 'unknown')
    and household_demographics.hd_vehicle_count > 0
    and case when household_demographics.hd_vehicle_count > 0 then
             household_demographics.hd_dep_count/ household_demographics.hd_vehicle_count else null end > 1
    and date_dim.d_year in (1998,1998+1,1998+2)
    and store.s_county in ('Williamson County','Williamson County','Williamson County','Williamson County')
    group by ss_ticket_number,ss_customer_sk) dj,customer
    where ss_customer_sk = c_customer_sk
      and cnt between 1 and 5
    order by cnt""", "TPCDS-Q73")
  }

  test("TPCDS-Q79") {
    testQuery(s"""select
  c_last_name,c_first_name,substr(s_city,1,30),ss_ticket_number,amt,profit
  from
   (select ss_ticket_number
          ,ss_customer_sk
          ,store.s_city
          ,sum(ss_coupon_amt) amt
          ,sum(ss_net_profit) profit
    from store_sales,date_dim,store,household_demographics
    where store_sales.ss_sold_date_sk = date_dim.d_date_sk
    and store_sales.ss_store_sk = store.s_store_sk
    and store_sales.ss_hdemo_sk = household_demographics.hd_demo_sk
    and (household_demographics.hd_dep_count = 8 or household_demographics.hd_vehicle_count > 0)
    and date_dim.d_dow = 1
    and date_dim.d_year in (1998,1998+1,1998+2)
    and store.s_number_employees between 200 and 295
    group by ss_ticket_number,ss_customer_sk,ss_addr_sk,store.s_city) ms,customer
    where ss_customer_sk = c_customer_sk
 order by c_last_name,c_first_name,substr(s_city,1,30), profit
limit 100""", "TPCDS-Q79")
  }

  test("TPCDS-Q89") {
    testQuery(s"""select  *
from(
select i_category, i_class, i_brand,
       s_store_name, s_company_name,
       d_moy,
       sum(ss_sales_price) sum_sales,
       avg(sum(ss_sales_price)) over
         (partition by i_category, i_brand, s_store_name, s_company_name)
         avg_monthly_sales
from item, store_sales, date_dim, store
where ss_item_sk = i_item_sk and
      ss_sold_date_sk = d_date_sk and
      ss_store_sk = s_store_sk and
      d_year in (2000) and
        ((i_category in ('Home','Books','Electronics') and
          i_class in ('wallpaper','parenting','musical')
         )
      or (i_category in ('Shoes','Jewelry','Men') and
          i_class in ('womens','birdal','pants')
        ))
group by i_category, i_class, i_brand,
         s_store_name, s_company_name, d_moy) tmp1
where case when (avg_monthly_sales <> 0) then (abs(sum_sales - avg_monthly_sales) / avg_monthly_sales) else null end > 0.1
order by sum_sales - avg_monthly_sales, s_store_name
limit 100""", "TPCDS-Q89")
  }

  test("TPCDS-Q98") {
    testQuery(s"""select i_item_desc
      ,i_category
      ,i_class
      ,i_current_price
      ,sum(ss_ext_sales_price) as itemrevenue
      ,sum(ss_ext_sales_price)*100/sum(sum(ss_ext_sales_price)) over
          (partition by i_class) as revenueratio
from
        store_sales
        ,item
        ,date_dim
where
        ss_item_sk = i_item_sk
        and i_category in ('Jewelry', 'Sports', 'Books')
        and ss_sold_date_sk = d_date_sk
        and d_date between to_date('2001-01-12')
                   and date_add(to_date('2001-01-12'), 30)
group by
        i_item_id
        ,i_item_desc
        ,i_category
        ,i_class
        ,i_current_price
order by
        i_category
        ,i_class
        ,i_item_id
        ,i_item_desc
        ,revenueratio""", "TPCDS-Q98")
>>>>>>> 35f7fab3
  }

  override def beforeEach(): Unit = {
    super.beforeEach()
  }

  override def afterAll(): Unit = {
    try {} finally {
      super.afterAll()
    }
  }

}<|MERGE_RESOLUTION|>--- conflicted
+++ resolved
@@ -76,15 +76,6 @@
       .option("dbtable", tableName.toUpperCase)
       .load()
 
-    val sf_stage =
-      if (internalStage)
-        sparkSession.read
-          .format(SNOWFLAKE_SOURCE_NAME)
-          .options(connectorOptionsNoTable.filterKeys(_ != "tempdir"))
-          .option("dbtable", tableName.toUpperCase)
-          .load()
-      else sf
-
     val parquet =
       if (s3Parquet)
         sparkSession.read
@@ -108,11 +99,10 @@
       else sf
 
     dataSources.put(tableName.toUpperCase,
-                    Map("parquet"         -> parquet,
-                        "csv"             -> csv,
-                        "snowflake"       -> sf,
-                        "snowflake-stage" -> sf_stage,
-                        "jdbc"            -> jdbc))
+                    Map("parquet"   -> parquet,
+                        "csv"       -> csv,
+                        "snowflake" -> sf,
+                        "jdbc"      -> jdbc))
   }
 
   override def beforeAll(): Unit = {
@@ -126,96 +116,6 @@
     }
   }
 
-<<<<<<< HEAD
-  test("TPCDS-Q01") {
-    testQuery(s"""with customer_total_return as
-      (select sr_customer_sk as ctr_customer_sk,
-      sr_store_sk as ctr_store_sk
-      ,sum(SR_FEE) as ctr_total_return
-      from store_returns
-      ,date_dim
-      where sr_returned_date_sk = d_date_sk
-      and d_year =2002
-      group by sr_customer_sk
-      ,sr_store_sk)
-      select  c_customer_id
-      from customer_total_return ctr1
-      ,store
-      ,customer
-      where ctr1.ctr_total_return > (select avg(ctr_total_return)*1.2
-      from customer_total_return ctr2
-      where ctr1.ctr_store_sk = ctr2.ctr_store_sk)
-      and s_store_sk = ctr1.ctr_store_sk
-      and s_state = 'TN'
-      and ctr1.ctr_customer_sk = c_customer_sk
-      order by c_customer_id
-      limit 100""",
-              "TPCDS-Q01")
-  }
-
-  test("TPCDS-Q02") {
-    testQuery(s"""with wscs as
- (select sold_date_sk
-        ,sales_price
-  from (select ws_sold_date_sk sold_date_sk
-              ,ws_ext_sales_price sales_price
-        from web_sales) x
-        union all
-       (select cs_sold_date_sk sold_date_sk
-              ,cs_ext_sales_price sales_price
-        from catalog_sales)),
- wswscs as
- (select d_week_seq,
-        sum(case when (d_day_name='Sunday') then sales_price else null end) sun_sales,
-        sum(case when (d_day_name='Monday') then sales_price else null end) mon_sales,
-        sum(case when (d_day_name='Tuesday') then sales_price else  null end) tue_sales,
-        sum(case when (d_day_name='Wednesday') then sales_price else null end) wed_sales,
-        sum(case when (d_day_name='Thursday') then sales_price else null end) thu_sales,
-        sum(case when (d_day_name='Friday') then sales_price else null end) fri_sales,
-        sum(case when (d_day_name='Saturday') then sales_price else null end) sat_sales
- from wscs
-     ,date_dim
- where d_date_sk = sold_date_sk
- group by d_week_seq)
- select d_week_seq1
-       ,round(sun_sales1/sun_sales2,2)
-       ,round(mon_sales1/mon_sales2,2)
-       ,round(tue_sales1/tue_sales2,2)
-       ,round(wed_sales1/wed_sales2,2)
-       ,round(thu_sales1/thu_sales2,2)
-       ,round(fri_sales1/fri_sales2,2)
-       ,round(sat_sales1/sat_sales2,2)
- from
- (select wswscs.d_week_seq d_week_seq1
-        ,sun_sales sun_sales1
-        ,mon_sales mon_sales1
-        ,tue_sales tue_sales1
-        ,wed_sales wed_sales1
-        ,thu_sales thu_sales1
-        ,fri_sales fri_sales1
-        ,sat_sales sat_sales1
-  from wswscs,date_dim
-  where date_dim.d_week_seq = wswscs.d_week_seq and
-        d_year = 2001) y,
- (select wswscs.d_week_seq d_week_seq2
-        ,sun_sales sun_sales2
-        ,mon_sales mon_sales2
-        ,tue_sales tue_sales2
-        ,wed_sales wed_sales2
-        ,thu_sales thu_sales2
-        ,fri_sales fri_sales2
-        ,sat_sales sat_sales2
-  from wswscs
-      ,date_dim
-  where date_dim.d_week_seq = wswscs.d_week_seq and
-        d_year = 2001+1) z
- where d_week_seq1=d_week_seq2-53
- order by d_week_seq1""",
-              "TPCDS-Q02")
-  }
-
-=======
->>>>>>> 35f7fab3
   test("TPCDS-Q03") {
     testQuery(s"""select  dt.d_year
        ,item.i_brand_id brand_id
@@ -235,8 +135,7 @@
          ,sum_agg desc
          ,brand_id
  limit 100
-""",
-              "TPCDS-Q03")
+""", "TPCDS-Q03")
   }
 
   test("TPCDS-Q07") {
@@ -257,44 +156,6 @@
        d_year = 2002
  group by i_item_id
  order by i_item_id
-<<<<<<< HEAD
-         ,i_item_desc
-         ,s_state
-limit 100""",
-              "TPCDS-Q17")
-  }
-
-  test("TPCDS-Q21") {
-    testQuery(s"""select  *
- from(select w_warehouse_name
-            ,i_item_id
-            ,sum(case when (cast(d_date as date) < cast ('1998-04-08' as date))
-	                then inv_quantity_on_hand
-                      else 0 end) as inv_before
-            ,sum(case when (cast(d_date as date) >= cast ('1998-04-08' as date))
-                      then inv_quantity_on_hand
-                      else 0 end) as inv_after
-   from inventory
-       ,warehouse
-       ,item
-       ,date_dim
-   where i_current_price between 0.99 and 1.49
-     and i_item_sk          = inv_item_sk
-     and inv_warehouse_sk   = w_warehouse_sk
-     and inv_date_sk    = d_date_sk
-     and d_date between date_add(to_date('1998-04-08'), -30)
-     	 	      and date_add(to_date('1998-04-08'), 30)
-   group by w_warehouse_name, i_item_id) x
- where (case when inv_before > 0
-             then inv_after / inv_before
-             else null
-             end) between 2.0/3.0 and 3.0/2.0
- order by w_warehouse_name
-         ,i_item_id
- limit 100""",
-              "TPCDS-Q21")
-  }
-=======
  limit 100""", "TPCDS-Q07")
   }
 
@@ -323,7 +184,6 @@
 limit 100
 """, "TPCDS-Q19")
 }
->>>>>>> 35f7fab3
 
   test("TPCDS-Q27") {
     testQuery(s"""select  i_item_id,
@@ -344,39 +204,6 @@
        s_state in ('TN','TN', 'TN', 'TN', 'TN', 'TN')
  group by rollup (i_item_id, s_state)
  order by i_item_id
-<<<<<<< HEAD
- limit 100""",
-              "TPCDS-Q26")
-  }
-
-  test("TPCDS-Q32") {
-    testQuery(s"""select  sum(cs_ext_discount_amt) as excess
-from
-   catalog_sales
-   ,item
-   ,date_dim
-where
-i_manufact_id = 977
-and i_item_sk = cs_item_sk
-and d_date between to_date('2000-01-27') and
-    date_add(to_date('2000-01-27'),90)
-and d_date_sk = cs_sold_date_sk
-and cs_ext_discount_amt
-     > (
-         select
-            1.3 * avg(cs_ext_discount_amt)
-         from
-            catalog_sales
-           ,date_dim
-         where
-              cs_item_sk = i_item_sk
-          and d_date between to_date('2000-01-27') and
-	      	     	     date_add(to_date('2000-01-27'), 90)
-          and d_date_sk = cs_sold_date_sk
-      )
-limit 100""",
-              "TPCDS-Q32")
-=======
          ,s_state
  limit 100""", "TPCDS-Q27")
   }
@@ -411,7 +238,6 @@
       and cnt between 1 and 20
     order by c_last_name,c_first_name,c_salutation,c_preferred_cust_flag desc
 """, "TPCDS-Q34")
->>>>>>> 35f7fab3
   }
 
   test("TPCDS-Q42") {
@@ -433,8 +259,7 @@
  order by       sum(ss_ext_sales_price) desc,dt.d_year
  		,item.i_category_id
  		,item.i_category
-limit 100""",
-              "TPCDS-Q42")
+limit 100""", "TPCDS-Q42")
   }
 
   test("TPCDS-Q43") {
@@ -499,134 +324,6 @@
  from date_dim dt
      ,store_sales
      ,item
-<<<<<<< HEAD
-     ,date_dim
- where ss_item_sk = i_item_sk
-   and d_date in (select d_date
-                  from date_dim
-                  where d_week_seq = (select d_week_seq
-                                      from date_dim
-                                      where d_date = '2000-01-03'))
-   and ss_sold_date_sk   = d_date_sk
- group by i_item_id),
- cs_items as
- (select i_item_id item_id
-        ,sum(cs_ext_sales_price) cs_item_rev
-  from catalog_sales
-      ,item
-      ,date_dim
- where cs_item_sk = i_item_sk
-  and  d_date in (select d_date
-                  from date_dim
-                  where d_week_seq = (select d_week_seq
-                                      from date_dim
-                                      where d_date = '2000-01-03'))
-  and  cs_sold_date_sk = d_date_sk
- group by i_item_id),
- ws_items as
- (select i_item_id item_id
-        ,sum(ws_ext_sales_price) ws_item_rev
-  from web_sales
-      ,item
-      ,date_dim
- where ws_item_sk = i_item_sk
-  and  d_date in (select d_date
-                  from date_dim
-                  where d_week_seq =(select d_week_seq
-                                     from date_dim
-                                      where d_date = '2000-01-03'))
-  and ws_sold_date_sk   = d_date_sk
- group by i_item_id)
-  select  ss_items.item_id
-       ,ss_item_rev
-       ,ss_item_rev/(ss_item_rev+cs_item_rev+ws_item_rev)/3 * 100 ss_dev
-       ,cs_item_rev
-       ,cs_item_rev/(ss_item_rev+cs_item_rev+ws_item_rev)/3 * 100 cs_dev
-       ,ws_item_rev
-       ,ws_item_rev/(ss_item_rev+cs_item_rev+ws_item_rev)/3 * 100 ws_dev
-       ,(ss_item_rev+cs_item_rev+ws_item_rev)/3 average
- from ss_items,cs_items,ws_items
- where ss_items.item_id=cs_items.item_id
-   and ss_items.item_id=ws_items.item_id
-   and ss_item_rev between 0.9 * cs_item_rev and 1.1 * cs_item_rev
-   and ss_item_rev between 0.9 * ws_item_rev and 1.1 * ws_item_rev
-   and cs_item_rev between 0.9 * ss_item_rev and 1.1 * ss_item_rev
-   and cs_item_rev between 0.9 * ws_item_rev and 1.1 * ws_item_rev
-   and ws_item_rev between 0.9 * ss_item_rev and 1.1 * ss_item_rev
-   and ws_item_rev between 0.9 * cs_item_rev and 1.1 * cs_item_rev
- order by item_id
-         ,ss_item_rev
- limit 100""",
-              "TPCDS-Q58")
-  }
-
-  test("TPCDS-Q83") {
-    testQuery(s"""with sr_items as
- (select i_item_id item_id,
-        sum(sr_return_quantity) sr_item_qty
- from store_returns,
-      item,
-      date_dim
- where sr_item_sk = i_item_sk
- and   d_date    in
-	(select d_date
-	from date_dim
-	where d_week_seq in
-		(select d_week_seq
-		from date_dim
-	  where d_date in ('1998-01-02','1998-10-15','1998-11-10')))
- and   sr_returned_date_sk   = d_date_sk
- group by i_item_id),
- cr_items as
- (select i_item_id item_id,
-        sum(cr_return_quantity) cr_item_qty
- from catalog_returns,
-      item,
-      date_dim
- where cr_item_sk = i_item_sk
- and   d_date    in
-	(select d_date
-	from date_dim
-	where d_week_seq in
-		(select d_week_seq
-		from date_dim
-	  where d_date in ('1998-01-02','1998-10-15','1998-11-10')))
- and   cr_returned_date_sk   = d_date_sk
- group by i_item_id),
- wr_items as
- (select i_item_id item_id,
-        sum(wr_return_quantity) wr_item_qty
- from web_returns,
-      item,
-      date_dim
- where wr_item_sk = i_item_sk
- and   d_date    in
-	(select d_date
-	from date_dim
-	where d_week_seq in
-		(select d_week_seq
-		from date_dim
-		where d_date in ('1998-01-02','1998-10-15','1998-11-10')))
- and   wr_returned_date_sk   = d_date_sk
- group by i_item_id)
-  select  sr_items.item_id
-       ,sr_item_qty
-       ,sr_item_qty/(sr_item_qty+cr_item_qty+wr_item_qty)/3.0 * 100 sr_dev
-       ,cr_item_qty
-       ,cr_item_qty/(sr_item_qty+cr_item_qty+wr_item_qty)/3.0 * 100 cr_dev
-       ,wr_item_qty
-       ,wr_item_qty/(sr_item_qty+cr_item_qty+wr_item_qty)/3.0 * 100 wr_dev
-       ,(sr_item_qty+cr_item_qty+wr_item_qty)/3.0 average
- from sr_items
-     ,cr_items
-     ,wr_items
- where sr_items.item_id=cr_items.item_id
-   and sr_items.item_id=wr_items.item_id
- order by sr_items.item_id
-         ,sr_item_qty
- limit 100""",
-              "TPCDS-Q05")
-=======
  where dt.d_date_sk = store_sales.ss_sold_date_sk
     and store_sales.ss_item_sk = item.i_item_sk
     and item.i_manager_id = 7
@@ -906,7 +603,6 @@
         ,i_item_id
         ,i_item_desc
         ,revenueratio""", "TPCDS-Q98")
->>>>>>> 35f7fab3
   }
 
   override def beforeEach(): Unit = {

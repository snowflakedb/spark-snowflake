--- conflicted
+++ resolved
@@ -299,11 +299,8 @@
     PARAM_TIMESTAMP_LTZ_OUTPUT_FORMAT -> "TZHTZM YYYY-MM-DD HH24:MI:SS.FF3",
     PARAM_TIMESTAMP_TZ_OUTPUT_FORMAT -> "TZHTZM YYYY-MM-DD HH24:MI:SS.FF3",
     PARAM_TRIM_SPACE -> "false",
-<<<<<<< HEAD
     PARAM_USE_PARQUET_IN_WRITE -> "true"
-=======
-    PARAM_USE_PARQUET_IN_WRITE -> "false"
->>>>>>> 181cb558
+
   )
 
   /**
@@ -562,11 +559,8 @@
       * Use parquet form in download by default
       */
     def useParquetInWrite(): Boolean = {
-<<<<<<< HEAD
       isTrue(parameters.getOrElse(PARAM_USE_PARQUET_IN_WRITE, "true"))
-=======
-      isTrue(parameters.getOrElse(PARAM_USE_PARQUET_IN_WRITE, "false"))
->>>>>>> 181cb558
+
     }
 
     /**

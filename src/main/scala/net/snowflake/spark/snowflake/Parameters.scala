--- conflicted
+++ resolved
@@ -79,7 +79,7 @@
   val PARAM_CONTINUE_ON_ERROR  = knownParam("continue_on_error")
   val PARAM_STREAMING_STAGE    = knownParam("streaming_stage")
   val PARAM_PEM_PRIVATE_KEY    = knownParam("pem_private_key")
-  val PARAM_KEEP_ORIGINAL_COLUMN_NAME_CASE = knownParam("keep_original_column_name_case")
+  val PARAM_KEEP_COLUMN_CASE   = knownParam("keep_column_case")
 
   //Internal use only?
   val PARAM_BIND_VARIABLE      = knownParam("bind_variable")
@@ -118,11 +118,8 @@
     PARAM_POSTACTIONS -> "",
     PARAM_AUTO_PUSHDOWN -> "on",
     PARAM_SF_SSL -> "on",
-<<<<<<< HEAD
-    PARAM_KEEP_ORIGINAL_COLUMN_NAME_CASE -> "off"
-=======
+    PARAM_KEEP_COLUMN_CASE -> "off",
     PARAM_BIND_VARIABLE -> "on"
->>>>>>> 39b5e3d0
   )
 
   /**
@@ -533,12 +530,10 @@
 
     def isSslON: Boolean = isTrue(sfSSL)
 
-<<<<<<< HEAD
     def keepOriginalColumnNameCase: Boolean =
-      isTrue(parameters(PARAM_KEEP_ORIGINAL_COLUMN_NAME_CASE))
-=======
+      isTrue(parameters(PARAM_KEEP_COLUMN_CASE))
+
     def bindVariableEnabled: Boolean = isTrue(parameters(PARAM_BIND_VARIABLE))
->>>>>>> 39b5e3d0
 
     /**
       * Generate private key form pem key value

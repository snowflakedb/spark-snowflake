package net.snowflake.spark.snowflake.pushdowns.querygeneration

import org.apache.spark.sql.catalyst.expressions.{
  Alias,
  Ascending,
  Attribute,
  CaseWhenCodegen,
  Cast,
  Descending,
  Expression,
  Floor,
  If,
  In,
  InSet,
  MakeDecimal,
  ScalarSubquery,
  SortOrder,
  UnscaledValue
}
import org.apache.spark.sql.types.{Decimal, _}

/** Extractors for everything else. */
private[querygeneration] object MiscExpression {

  /** Used mainly by QueryGeneration.convertExpression. This matches
    * a tuple of (Expression, Seq[Attribute]) representing the expression to
    * be matched and the fields that define the valid fields in the current expression
    * scope, respectively.
    *
    * @param expAttr A pair-tuple representing the expression to be matched and the
    *                attribute fields.
    * @return An option containing the translated SQL, if there is a match, or None if there
    *         is no match.
    */
  def unapply(expAttr: (Expression, Seq[Attribute])): Option[String] = {
    val expr   = expAttr._1
    val fields = expAttr._2

    Option(expr match {
      case Alias(child: Expression, name: String) =>
        block(convertExpression(child, fields), name)
      case CaseWhenCodegen(branches, elseValue) =>
        val cases = "CASE " + branches
            .map(
              b =>
                "WHEN " + convertExpression(b._1, fields) + " THEN " + convertExpression(
                  b._2,
                  fields))
            .mkString(" ")
        if (elseValue.isDefined)
          block(
            cases + " ELSE " + convertExpression(elseValue.get, fields) + " END")
        else block(cases + " END")
      case Cast(child, t) =>
        getCastType(t) match {
          case None =>
            convertExpression(child, fields)
          case Some(cast) =>
            "CAST" + block(convertExpression(child, fields) + " AS " + cast)
        }
      case If(child, trueValue, falseValue) =>
        "IFF" + block(convertExpressions(fields, child, trueValue, falseValue))
<<<<<<< HEAD
      case SortOrder(child, Ascending) =>
=======

      case In(child, list) => {
        block(
          convertExpression(child, fields) + " IN " + block(
            convertExpressions(fields, list: _*)))
      }

      case MakeDecimal(child, precision, scale) =>
        "TO_DECIMAL " + block(block(
          convertExpression(child, fields) + "/ POW(10, " + scale + ")") + s", $precision, $scale")

      case SortOrder(child, Ascending, _) =>
>>>>>>> 91b24c47
        block(convertExpression(child, fields)) + " ASC"
      case SortOrder(child, Descending) =>
        block(convertExpression(child, fields)) + " DESC"

      case ScalarSubquery(subquery, _, _) =>
        block(new QueryBuilder(subquery).query)

      case UnscaledValue(child) => {
        child.dataType match {
          case d: DecimalType => {
            block(
              convertExpression(child, fields) + " * POW(10," + d.scale + ")")
          }
          case _ => null
        }
      }

      case _ => null
    })
  }

  /** Attempts a best effort conversion from a SparkType
    * to a Snowflake type to be used in a Cast.
    */
  private final def getCastType(t: DataType): Option[String] =
    Option(t match {
      case StringType    => "VARCHAR"
      case BinaryType    => "BINARY"
      case DateType      => "DATE"
      case TimestampType => "TIMESTAMP"
      case d: DecimalType =>
        "DECIMAL(" + d.precision + ", " + d.scale + ")"
      case IntegerType | LongType => "NUMBER"
      case FloatType              => "FLOAT"
      case DoubleType             => "DOUBLE"
      case _                      => null
    })
}<|MERGE_RESOLUTION|>--- conflicted
+++ resolved
@@ -60,10 +60,6 @@
         }
       case If(child, trueValue, falseValue) =>
         "IFF" + block(convertExpressions(fields, child, trueValue, falseValue))
-<<<<<<< HEAD
-      case SortOrder(child, Ascending) =>
-=======
-
       case In(child, list) => {
         block(
           convertExpression(child, fields) + " IN " + block(
@@ -74,8 +70,7 @@
         "TO_DECIMAL " + block(block(
           convertExpression(child, fields) + "/ POW(10, " + scale + ")") + s", $precision, $scale")
 
-      case SortOrder(child, Ascending, _) =>
->>>>>>> 91b24c47
+      case SortOrder(child, Ascending) =>
         block(convertExpression(child, fields)) + " ASC"
       case SortOrder(child, Descending) =>
         block(convertExpression(child, fields)) + " DESC"

--- conflicted
+++ resolved
@@ -8,17 +8,13 @@
 
 scalaVersion := "2.10.4"
 
-sparkVersion := "1.2.0"
+sparkVersion := "1.3.0"
 
 spName := "databricks/spark-redshift"
 
 libraryDependencies += "org.apache.hadoop" % "hadoop-client" % "1.0.4"
 
-<<<<<<< HEAD
-libraryDependencies += "org.apache.spark" %% "spark-sql" % "1.3.0-SNAPSHOT"
-=======
-libraryDependencies += "org.apache.spark" %% "spark-sql" % "1.2.0" % "provided" exclude ("org.apache.hadoop", "hadoop-client")
->>>>>>> 77532a90
+libraryDependencies += "org.apache.spark" %% "spark-sql" % "1.3.0" % "provided" exclude ("org.apache.hadoop", "hadoop-client")
 
 libraryDependencies += "com.google.guava" % "guava" % "14.0.1" % Test
 

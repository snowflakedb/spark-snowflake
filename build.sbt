--- conflicted
+++ resolved
@@ -100,24 +100,6 @@
     }
   )
 
-<<<<<<< HEAD
-ItTest / testGrouping := Seq[Group](
-  Group(
-    "aws",
-    (ItTest / definedTests).value,
-    SubProcess(
-      ForkOptions().withEnvVars(Map[String, String]("SNOWFLAKE_TEST_ACCOUNT"->"aws"))
-    )
-  ),
-  Group(
-    "azure",
-    (ItTest / definedTests).value,
-    SubProcess(
-      ForkOptions().withEnvVars(Map[String, String]("SNOWFLAKE_TEST_ACCOUNT"->"azure"))
-    )
-  )
-)
-=======
 //testGrouping in ItTest := Seq[Group](
 //  Group(
 //    "aws",
@@ -133,5 +115,4 @@
 //      ForkOptions().withEnvVars(Map[String, String]("SNOWFLAKE_TEST_ACCOUNT"->"azure"))
 //    )
 //  )
-//)
->>>>>>> ccfbe44e
+//)